--- conflicted
+++ resolved
@@ -5,12 +5,8 @@
 monikerRange: '>= aspnetcore-3.0'
 ms.author: riande
 ms.custom: mvc
-<<<<<<< HEAD
-ms.date: 11/05/2019
-=======
 ms.date: 11/12/2019
 no-loc: [Blazor, SignalR]
->>>>>>> 280452da
 uid: security/blazor/index
 ---
 # ASP.NET Core Blazor authentication and authorization
