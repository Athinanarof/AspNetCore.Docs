--- conflicted
+++ resolved
@@ -5,11 +5,7 @@
 monikerRange: '>= aspnetcore-3.1'
 ms.author: riande
 ms.custom: mvc
-<<<<<<< HEAD
 ms.date: 03/23/2020
-=======
-ms.date: 02/21/2020
->>>>>>> b73119a5
 no-loc: [Blazor, SignalR]
 uid: security/blazor/index
 ---
@@ -31,75 +27,10 @@
 
 Blazor WebAssembly apps run on the client. Authorization is *only* used to determine which UI options to show. Since client-side checks can be modified or bypassed by a user, a Blazor WebAssembly app can't enforce authorization access rules.
 
-<<<<<<< HEAD
+[Razor Pages authorization conventions](xref:security/authorization/razor-pages-authorization) don't apply to routable Razor components. If a non-routable Razor component is [embedded in a page](xref:blazor/integrate-components#render-components-from-a-page-or-view), the page's authorization conventions indirectly affect the Razor component along with the rest of the page's content.
+
 > [!NOTE]
 > <xref:Microsoft.AspNetCore.Identity.SignInManager%601> and <xref:Microsoft.AspNetCore.Identity.UserManager%601> aren't supported in Razor components.
-=======
-[Razor Pages authorization conventions](xref:security/authorization/razor-pages-authorization) don't apply to routable Razor components. If a non-routable Razor component is [embedded in a page](xref:blazor/integrate-components#render-components-from-a-page-or-view), the page's authorization conventions indirectly affect the Razor component along with the rest of the page's content.
-
-## Authentication
-
-Blazor uses the existing ASP.NET Core authentication mechanisms to establish the user's identity. The exact mechanism depends on how the Blazor app is hosted, Blazor Server or Blazor WebAssembly.
-
-### Blazor Server authentication
-
-Blazor Server apps operate over a real-time connection that's created using SignalR. [Authentication in SignalR-based apps](xref:signalr/authn-and-authz) is handled when the connection is established. Authentication can be based on a cookie or some other bearer token.
-
-The Blazor Server project template can set up authentication for you when the project is created.
-
-# [Visual Studio](#tab/visual-studio)
-
-Follow the Visual Studio guidance in the <xref:blazor/get-started> article to create a new Blazor Server project with an authentication mechanism.
-
-After choosing the **Blazor Server App** template in the **Create a new ASP.NET Core Web Application** dialog, select **Change** under **Authentication**.
-
-A dialog opens to offer the same set of authentication mechanisms available for other ASP.NET Core projects:
-
-* **No Authentication**
-* **Individual User Accounts** &ndash; User accounts can be stored:
-  * Within the app using ASP.NET Core's [Identity](xref:security/authentication/identity) system.
-  * With [Azure AD B2C](xref:security/authentication/azure-ad-b2c).
-* **Work or School Accounts**
-* **Windows Authentication**
-
-# [Visual Studio Code](#tab/visual-studio-code)
-
-Follow the Visual Studio Code guidance in the <xref:blazor/get-started> article to create a new Blazor Server project with an authentication mechanism:
-
-```dotnetcli
-dotnet new blazorserver -o {APP NAME} -au {AUTHENTICATION}
-```
-
-Permissible authentication values (`{AUTHENTICATION}`) are shown in the following table.
-
-| Authentication mechanism                                                                 | `{AUTHENTICATION}` value |
-| ---------------------------------------------------------------------------------------- | :----------------------: |
-| No Authentication                                                                        | `None`                   |
-| Individual<br>Users stored in the app with ASP.NET Core Identity.                        | `Individual`             |
-| Individual<br>Users stored in [Azure AD B2C](xref:security/authentication/azure-ad-b2c). | `IndividualB2C`          |
-| Work or School Accounts<br>Organizational authentication for a single tenant.            | `SingleOrg`              |
-| Work or School Accounts<br>Organizational authentication for multiple tenants.           | `MultiOrg`               |
-| Windows Authentication                                                                   | `Windows`                |
-
-The command creates a folder named with the value provided for the `{APP NAME}` placeholder and uses the folder name as the app's name. For more information, see the [dotnet new](/dotnet/core/tools/dotnet-new) command in the .NET Core Guide.
-
-<!--
-
-# [Visual Studio for Mac](#tab/visual-studio-mac)
-
-1. Follow the Visual Studio for Mac guidance in the <xref:blazor/get-started> article.
-
-1.
-
-1.
-
--->
-
-<!--
-# [.NET Core CLI](#tab/netcore-cli/)
-
-Follow the .NET Core CLI guidance in the <xref:blazor/get-started> article to create a new Blazor Server project with an authentication mechanism:
->>>>>>> b73119a5
 
 ## Authentication
 
